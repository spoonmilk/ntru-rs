use rand::prelude::*;

// TERNARY POLYNOMIALS

/// Generates a random ternary polynomial of degree less than `n` with `num_ones` 1s and `num_neg_ones` -1s.
/// The remaining coefficients are 0. The polynomial can be viewed as an element of the ring Z\[x\]/(x^n - 1).
///
/// ### Arguments
/// * `n` - Modulus of the polynomial degree (i.e. x^n = 1)
/// * `num_ones` - Number of coefficients equal to 1 in the polynomial
/// * `num_neg_ones` - Number of coefficients equal to -1 in the polynomial
pub fn ternary_polynomial(n: usize, num_ones: usize, num_neg_ones: usize) -> ConvPoly {
    // Sanity checks
    assert!(
        num_ones + num_neg_ones <= n,
        "Number of 1s and -1s should be <= n (the number of terms in the polynomial)"
    );
    assert!(n > 0, "Polynomial degree should be greater than 0");

    let mut poly = ConvPoly { coeffs: vec![0; n] };
    let mut rng = rand::thread_rng();
<<<<<<< HEAD
    ConvolutionPolynomial {
        coeffs: (0..n).map(|_| rng.gen_range(-1..=1)).collect(),
    }
=======
    let mut rand_indices: Vec<usize> = (0..n).collect();
    rand_indices.shuffle(&mut rng);

    // Set the first `num_ones` random indices to 1
    for i in 0..num_ones {
        poly.coeffs[rand_indices[i]] = 1;
    }

    // Set the next `num_neg_ones` random indices to -1
    for i in num_ones..num_ones + num_neg_ones {
        poly.coeffs[rand_indices[i]] = -1;
    }

    poly
>>>>>>> 2526a1e5
}

// CONVOLUTION POLYNOMIALS

/// A polynomial in the ring of convolution polynomials Z\[x\]/(x^N - 1). Here, N is the modulus of the polynomial
/// degree, and equals the length of the `coeffs` vector.
#[derive(Debug, Clone)]
pub struct ConvPoly {
    pub coeffs: Vec<i32>, // Coefficients of the polynomial such that coeffs[i] is the coefficient of x^i
}

impl ConvPoly {
    /// Returns the degree of the polynomial (i.e. the highest power of x with a non-zero coefficient)
    pub fn deg(&self) -> usize {
        self.coeffs.iter().rposition(|&x| x != 0).unwrap_or(0)
    }

    /// Returns whether the polynomial is the zero polynomial (i.e. all coefficients are 0)
    pub fn is_zero(&self) -> bool {
        self.coeffs.iter().all(|&x| x == 0)
    }

    /// Returns the leading coefficient of the polynomial (i.e. the coefficient of x^degree)
    pub fn lc(&self) -> i32 {
        self.coeffs[self.deg()]
    }

    /// Adds another polynomial to this one by adding the corresponding coefficients. If `m` is
<<<<<<< HEAD
    /// provided, the addition is performed modulo `m` (i.e. in the ring (Z/mZ)[x]/(x^n - 1) instead
    /// of Z[x]/(x^n - 1)).
    pub fn add(self, other: ConvolutionPolynomial, m: Option<i32>) -> ConvolutionPolynomial {
=======
    /// provided, the addition is performed modulo `m` (i.e. in the ring (Z/mZ)\[x\]/(x^N - 1) instead
    /// of Z\[x\]/(x^N - 1)).
    pub fn add(self, other: &ConvPoly, m: Option<i32>) -> ConvPoly {
>>>>>>> 2526a1e5
        assert!(
            self.coeffs.len() == other.coeffs.len(),
            "Polynomials should be part of the same ring"
        ); // Sanity check

        let n = self.coeffs.len();
<<<<<<< HEAD
        let mut result = ConvolutionPolynomial { coeffs: vec![0; n] };
=======
        let mut result = ConvPoly { coeffs: vec![0; n] };
>>>>>>> 2526a1e5

        for i in 0..n {
            result.coeffs[i] = self.coeffs[i] + other.coeffs[i];
            if let Some(m) = m {
                result.coeffs[i] = result.coeffs[i].rem_euclid(m);
            }
        }

        result
    }

    /// Subtracts another polynomial from this one by subtracting the corresponding coefficients. If `m` is
<<<<<<< HEAD
    /// provided, the subtraction is performed modulo `m` (i.e. in the ring (Z/mZ)[x]/(x^n - 1) instead
    /// of Z[x]/(x^n - 1)).
    pub fn sub(self, other: ConvolutionPolynomial, m: Option<i32>) -> ConvolutionPolynomial {
=======
    /// provided, the subtraction is performed modulo `m` (i.e. in the ring (Z/mZ)\[x\]/(x^N - 1) instead
    /// of Z\[x\]/(x^N - 1)).
    pub fn sub(self, other: &ConvPoly, m: Option<i32>) -> ConvPoly {
>>>>>>> 2526a1e5
        assert!(
            self.coeffs.len() == other.coeffs.len(),
            "Polynomials should be part of the same ring"
        ); // Sanity check

        let n = self.coeffs.len();
<<<<<<< HEAD
        let mut result = ConvolutionPolynomial { coeffs: vec![0; n] };
=======
        let mut result = ConvPoly { coeffs: vec![0; n] };
>>>>>>> 2526a1e5

        for i in 0..n {
            result.coeffs[i] = self.coeffs[i] - other.coeffs[i];
            if let Some(m) = m {
                result.coeffs[i] = result.coeffs[i].rem_euclid(m);
            }
        }

        result
    }

    /// Multiplies this polynomial by another using the convolution operation in the ring. If `m` is
<<<<<<< HEAD
    /// provided, the multiplication is performed modulo `m` (i.e. in the ring (Z/mZ)[x]/(x^n - 1) instead
    /// of Z[x]/(x^n - 1)).
    pub fn mul(self, other: ConvolutionPolynomial, m: Option<i32>) -> ConvolutionPolynomial {
=======
    /// provided, the multiplication is performed modulo `m` (i.e. in the ring (Z/mZ)\[x\]/(x^N - 1) instead
    /// of Z\[x\]/(x^N - 1)).
    pub fn mul(self, other: &ConvPoly, m: Option<i32>) -> ConvPoly {
>>>>>>> 2526a1e5
        assert!(
            self.coeffs.len() == other.coeffs.len(),
            "Polynomials should be part of the same ring"
        ); // Sanity check

        let n = self.coeffs.len();
        let mut result = ConvPoly { coeffs: vec![0; n] };

        // Perform the convolution operation on self and other and store in result
        for i in 0..n {
            for j in 0..n {
                result.coeffs[(i + j) % n] += self.coeffs[i] * other.coeffs[j];
            }
        }

        // If `m` is provided, then ensure that each coefficient lies in Z/mZ (which is the range [0,m])
        if let Some(m) = m {
            for i in 0..n {
                result.coeffs[i] = result.coeffs[i].rem_euclid(m);
            }
        }

        result
    }

    /// Divides the polynomial by another polynomial and returns the quotient and remainder. The division is
    /// treated as though it is happening within the polynomial ring (Z/mZ)\[x\]/(x^N-1). If `m` is not a unit in
    /// the ring (Z/mZ), then the division is not possible and an error is returned.
    pub fn div(&self, divisor: &ConvPoly, m: i32) -> Result<(ConvPoly, ConvPoly), String> {
        let n = self.coeffs.len();

        // Sanity checks
        assert!(
            n == divisor.coeffs.len(),
            "divmod: Polynomials must be in the same ring"
        );
        assert!(
            !divisor.is_zero(),
            "divmod: Division by zero polynomial not permitted"
        );

        let mut remainder = self.clone();
<<<<<<< HEAD
        let mut quotient = ConvolutionPolynomial { coeffs: vec![0; n] };
=======
        let mut quotient = ConvPoly { coeffs: vec![0; n] };
>>>>>>> 2526a1e5

        // Check whether the given divisor is valid by attempting to compute the multiplicative inverse of its leading coefficient
        let inverse_divisor_lc = if let Ok(inverse) = inverse(divisor.lc(), m) {
            inverse
        } else {
            return Err("Invalid divisor polynomial; no multiplicative inverse for its leading coefficient (mod m)".to_string());
        };

        while remainder.deg() >= divisor.deg() {
            // Construct the term c * x^d
<<<<<<< HEAD
            let d = remainder.degree() - divisor.degree();
            let c = remainder.lc() * inverse_divisor_lc;
            let term = ConvolutionPolynomial {
=======
            let d = remainder.deg() - divisor.deg();
            let c = (remainder.lc() * inverse_divisor_lc).rem_euclid(m);
            let term = ConvPoly {
>>>>>>> 2526a1e5
                coeffs: (0..n).map(|i| if i == d { c } else { 0 }).collect(),
            };

            // Add the term to the quotient
            quotient = quotient.add(&term, Some(m));
            // Subtract the term * divisor from the dividend
            remainder = remainder.sub(&divisor.clone().mul(&term, Some(m)), Some(m));
        }

        Ok((quotient, remainder))
    }

    // pub fn extended_gcd(&self, other: &ConvPoly, m: i32) -> (ConvPoly, ConvPoly, ConvPoly) {
    //     let n = self.coeffs.len();

    //     assert!(
    //         n == other.coeffs.len(),
    //         "Polynomials must be in the same ring"
    //     );
    //     assert!(
    //         !self.is_zero() || !other.is_zero(),
    //         "At least one of the polynomials must be non-zero"
    //     );

    //     let (mut a, mut b) = (self.clone(), other.clone());
    //     let (mut x, mut y, mut z, mut w) = (
    //         ConvPoly { coeffs: vec![0; n] },
    //         ConvPoly { coeffs: vec![0; n] },
    //         ConvPoly { coeffs: vec![0; n] },
    //         ConvPoly { coeffs: vec![0; n] },
    //     );
    //     x.coeffs[0] = 1;
    //     w.coeffs[0] = 1;

    //     while !b.is_zero() {
    //         let (q, r) = a.div(&b, m).unwrap();
    //         a = b;
    //         b = r;
    //         let new_x = x.sub(&q.mul(&z, Some(m)), Some(m));
    //         let new_y = y.sub(&q.mul(&w, Some(m)), Some(m));
    //         x = z;
    //         y = w;
    //         z = new_x;
    //         w = new_y;
    //     }

    //     (a, x, y)
    // }

    // Computes the inverse of the given polynomial within the ring (Z/mZ)\[x\]/(x^N - 1) using the
    // Extended Euclidean Algorithm. Returns `None`` if the polynomial is not invertible.
    pub fn inverse(&self, m: i32) -> Option<ConvPoly> {
        todo!()
    }
}

// INTEGER ARITHMETIC

/// The Euclidean Algorithm. Return the greatest common divisor and a and b.
pub fn gcd(a: i32, b: i32) -> i32 {
    assert!(a != 0 || b != 0, "At least one of a and b must be non-zero");
    let (mut a, mut b) = (a.clone(), b.clone());

    while b != 0 {
        (a, b) = (b, a % b);
    }

    a
}

/// The Extended Euclidean Algorithm. Returns (gcd, x, y) such that a*x + b*y = gcd(a, b).
pub fn extended_gcd(a: i32, b: i32) -> (i32, i32, i32) {
    assert!(a != 0 || b != 0, "At least one of a and b must be non-zero");
    let (mut a, mut b) = (a.clone(), b.clone());
    let (mut x, mut y, mut z, mut w) = (1, 0, 0, 1);

    while b != 0 {
        (x, y, z, w) = (z, w, x - (a / b) * z, y - (a / b) * w);
        (a, b) = (b, a % b);
    }

    (a, x, y)
}

/// Returns the multiplicative inverse of `a` within the unit group (Z/mZ)*. Returns an error if no
/// such inverse exists (i.e. if `a` is not relatively prime to `m`, and therefore not a member of the group).
pub fn inverse(a: i32, m: i32) -> Result<i32, String> {
    if a == 0 {
        return Err("The multiplicative inverse of 0 does not exist.".to_string());
    }

    if gcd(a, m) != 1 {
        return Err("`a` only has an inverse (mod m) if it is relatively prime to m.".to_string());
    }

    let (_, x, _) = extended_gcd(a, m);
    Ok(x.rem_euclid(m))
}
<|MERGE_RESOLUTION|>--- conflicted
+++ resolved
@@ -19,11 +19,6 @@
 
     let mut poly = ConvPoly { coeffs: vec![0; n] };
     let mut rng = rand::thread_rng();
-<<<<<<< HEAD
-    ConvolutionPolynomial {
-        coeffs: (0..n).map(|_| rng.gen_range(-1..=1)).collect(),
-    }
-=======
     let mut rand_indices: Vec<usize> = (0..n).collect();
     rand_indices.shuffle(&mut rng);
 
@@ -38,7 +33,6 @@
     }
 
     poly
->>>>>>> 2526a1e5
 }
 
 // CONVOLUTION POLYNOMIALS
@@ -67,26 +61,16 @@
     }
 
     /// Adds another polynomial to this one by adding the corresponding coefficients. If `m` is
-<<<<<<< HEAD
-    /// provided, the addition is performed modulo `m` (i.e. in the ring (Z/mZ)[x]/(x^n - 1) instead
-    /// of Z[x]/(x^n - 1)).
-    pub fn add(self, other: ConvolutionPolynomial, m: Option<i32>) -> ConvolutionPolynomial {
-=======
     /// provided, the addition is performed modulo `m` (i.e. in the ring (Z/mZ)\[x\]/(x^N - 1) instead
     /// of Z\[x\]/(x^N - 1)).
     pub fn add(self, other: &ConvPoly, m: Option<i32>) -> ConvPoly {
->>>>>>> 2526a1e5
         assert!(
             self.coeffs.len() == other.coeffs.len(),
             "Polynomials should be part of the same ring"
         ); // Sanity check
 
         let n = self.coeffs.len();
-<<<<<<< HEAD
-        let mut result = ConvolutionPolynomial { coeffs: vec![0; n] };
-=======
         let mut result = ConvPoly { coeffs: vec![0; n] };
->>>>>>> 2526a1e5
 
         for i in 0..n {
             result.coeffs[i] = self.coeffs[i] + other.coeffs[i];
@@ -99,26 +83,16 @@
     }
 
     /// Subtracts another polynomial from this one by subtracting the corresponding coefficients. If `m` is
-<<<<<<< HEAD
-    /// provided, the subtraction is performed modulo `m` (i.e. in the ring (Z/mZ)[x]/(x^n - 1) instead
-    /// of Z[x]/(x^n - 1)).
-    pub fn sub(self, other: ConvolutionPolynomial, m: Option<i32>) -> ConvolutionPolynomial {
-=======
     /// provided, the subtraction is performed modulo `m` (i.e. in the ring (Z/mZ)\[x\]/(x^N - 1) instead
     /// of Z\[x\]/(x^N - 1)).
     pub fn sub(self, other: &ConvPoly, m: Option<i32>) -> ConvPoly {
->>>>>>> 2526a1e5
         assert!(
             self.coeffs.len() == other.coeffs.len(),
             "Polynomials should be part of the same ring"
         ); // Sanity check
 
         let n = self.coeffs.len();
-<<<<<<< HEAD
-        let mut result = ConvolutionPolynomial { coeffs: vec![0; n] };
-=======
         let mut result = ConvPoly { coeffs: vec![0; n] };
->>>>>>> 2526a1e5
 
         for i in 0..n {
             result.coeffs[i] = self.coeffs[i] - other.coeffs[i];
@@ -131,15 +105,9 @@
     }
 
     /// Multiplies this polynomial by another using the convolution operation in the ring. If `m` is
-<<<<<<< HEAD
-    /// provided, the multiplication is performed modulo `m` (i.e. in the ring (Z/mZ)[x]/(x^n - 1) instead
-    /// of Z[x]/(x^n - 1)).
-    pub fn mul(self, other: ConvolutionPolynomial, m: Option<i32>) -> ConvolutionPolynomial {
-=======
     /// provided, the multiplication is performed modulo `m` (i.e. in the ring (Z/mZ)\[x\]/(x^N - 1) instead
     /// of Z\[x\]/(x^N - 1)).
     pub fn mul(self, other: &ConvPoly, m: Option<i32>) -> ConvPoly {
->>>>>>> 2526a1e5
         assert!(
             self.coeffs.len() == other.coeffs.len(),
             "Polynomials should be part of the same ring"
@@ -182,11 +150,7 @@
         );
 
         let mut remainder = self.clone();
-<<<<<<< HEAD
-        let mut quotient = ConvolutionPolynomial { coeffs: vec![0; n] };
-=======
         let mut quotient = ConvPoly { coeffs: vec![0; n] };
->>>>>>> 2526a1e5
 
         // Check whether the given divisor is valid by attempting to compute the multiplicative inverse of its leading coefficient
         let inverse_divisor_lc = if let Ok(inverse) = inverse(divisor.lc(), m) {
@@ -197,15 +161,9 @@
 
         while remainder.deg() >= divisor.deg() {
             // Construct the term c * x^d
-<<<<<<< HEAD
-            let d = remainder.degree() - divisor.degree();
-            let c = remainder.lc() * inverse_divisor_lc;
-            let term = ConvolutionPolynomial {
-=======
             let d = remainder.deg() - divisor.deg();
             let c = (remainder.lc() * inverse_divisor_lc).rem_euclid(m);
             let term = ConvPoly {
->>>>>>> 2526a1e5
                 coeffs: (0..n).map(|i| if i == d { c } else { 0 }).collect(),
             };
 
@@ -303,4 +261,4 @@
 
     let (_, x, _) = extended_gcd(a, m);
     Ok(x.rem_euclid(m))
-}
+}