--- conflicted
+++ resolved
@@ -158,13 +158,8 @@
         result
     }
 
-<<<<<<< HEAD
-    //NOTE: Could use FFT for polynomial multiplication if we want to maybe
-    pub fn mul(&self, other: &ConvPoly) -> ConvPoly {
-=======
     /// Returns the product of this polynomial with another polynomial in the ring Z\[x\]/(x^n - 1).
     pub fn mul(&self, other: &ConvPoly, n: usize) -> ConvPoly {
->>>>>>> f4177a2f
         if self.is_zero() || other.is_zero() {
             return ConvPoly::constant(0);
         }
