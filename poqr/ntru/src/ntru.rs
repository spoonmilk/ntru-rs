use crate::convolution_polynomial::*;
use std::collections::VecDeque;

// NTRU Parameters, derived by Tanish and Alex
<<<<<<< HEAD
const N: usize = 503;
=======
const N: u32 = 503;
>>>>>>> 2526a1e5
const P: u32 = 3;
const Q: u32 = 419;
const D: u32 = 23;

<<<<<<< HEAD
pub fn encrypt(msg: Vec<u8>, k_pub: ConvolutionPolynomial) {}

pub fn decrypt(enc_msg: ConvolutionPolynomial, k_priv: ConvolutionPolynomial) {}

/// Takes in a plain message encoded in ASCII and returns a convolution polynomial with coefficients reperesenting that message
fn serialize(plain_msg: Vec<u8>) -> ConvolutionPolynomial {
    assert!(
        plain_msg.len() * 5 <= N,
        "serialize: Message cannot exceed N - 1 in length"
    );
    let digit_vec = {
        let mut temp: Vec<i32> = Vec::new();
        for c in plain_msg {
            temp.extend(ternary(c.into()));
        }
        temp
    };
    ConvolutionPolynomial { coeffs: digit_vec }
}

#[test]
fn test_ser() {
    let msg_test = String::from("hello");
    let msg_test_bytes = msg_test.as_bytes().to_vec();
    println!("coeffs for test bytes: {:?}", serialize(msg_test_bytes.clone()).coeffs);
    assert_eq!(serialize(msg_test_bytes).coeffs, vec![1, 0, -1, 1, -1, 1, 0, -1, 0, -1, 1, 1, 0, 0, 0, 1, 1, 0, 0, 0, 1, 1, 0, 1, 0]);
}

/// Converts a 32 bit integer to a balanced ternary representation in the form of a 5-integer array
/// Max value is 242
fn ternary(mut c: i32) -> Vec<i32> {
    assert!(c < 242, "5-index ternary can encode at max a value of 242");
    if c == 0 {
        return vec![0, 0, 0, 0, 0]
    }
    let mut digits: VecDeque<i32> = VecDeque::new();
    while c > 0 {
        let rem: i32 = {
            let rem_temp = c % 3;
            c /= 3;
            if rem_temp == 2 {
                -1
            } else {
                rem_temp
            }
        };
        digits.push_front(rem);
    }
    //NOTE: Might wanna find a nicer way of doing this
    while digits.len() < 5 {
        digits.push_front(0);
    }
    digits.into_iter().collect()
}

/// Deserializes a convolution polynomial into the message it represents as a vector
/// of u8s
fn deserialize(ser_msg: ConvolutionPolynomial) -> Vec<u8> {
    let coeffs = ser_msg.coeffs;
    let mut ret: Vec<u8> = Vec::new();
    for chunk in coeffs.chunks(5) {
        match out_of_ternary(chunk) {
            Some(c) => ret.push(c),
            None => ()
        }
    }
    ret
}

/// Takes a balanced ternary number in the form of an array and converts it to
/// a decimal u8 (aka a char)
/// Returns None if given a non valid char encoding
fn out_of_ternary(ser_ch: &[i32]) -> Option<u8> {
    println!("Running out of ternary on: {:?}", ser_ch);
    if ser_ch.len() != 5 {
        return None
    }
    let mut ans = 0;
    // We know every balanced ternary number will be 5 indices, so here's a fun little
    // constant time deserialization :)
    ans += bal_tern_esc(ser_ch[4], 0);
    ans += bal_tern_esc(ser_ch[3], 1);
    ans += bal_tern_esc(ser_ch[2], 2);
    ans += bal_tern_esc(ser_ch[1], 3);
    ans += bal_tern_esc(ser_ch[0], 4);
    match u8::try_from(ans) {
        Ok(a) => Some(a),
        Err(_) => None
    }
} 

/// Takes an index from an array representing a balanced ternary number
/// and converts it to a decimal component of the decimal conversion, 
=======
pub fn encrypt(msg: Vec<u8>, k_pub: ConvPoly) {}

pub fn decrypt(enc_msg: ConvPoly, k_priv: ConvPoly) {}

/// Takes in a plain message encoded in ASCII and returns a convolution polynomial with coefficients reperesenting that message
fn serialize(plain_msg: Vec<u8>) -> ConvPoly {
    assert!(
        plain_msg.len() * 5 <= N as usize,
        "serialize: Message cannot exceed N - 1 in length"
    );
    let digit_vec = {
        let mut temp: Vec<i32> = Vec::new();
        for c in plain_msg {
            temp.extend(ternary(c.into()));
        }
        temp
    };
    ConvPoly { coeffs: digit_vec }
}

#[test]
fn test_ser() {
    let msg_test = String::from("hello");
    let msg_test_bytes = msg_test.as_bytes().to_vec();
    println!(
        "coeffs for test bytes: {:?}",
        serialize(msg_test_bytes.clone()).coeffs
    );
    assert_eq!(
        serialize(msg_test_bytes).coeffs,
        vec![1, 0, -1, 1, -1, 1, 0, -1, 0, -1, 1, 1, 0, 0, 0, 1, 1, 0, 0, 0, 1, 1, 0, 1, 0]
    );
}

/// Converts a 32 bit integer to a balanced ternary representation in the form of a 5-integer array
/// Max value is 242
fn ternary(mut c: i32) -> Vec<i32> {
    assert!(c < 242, "5-index ternary can encode at max a value of 242");
    if c == 0 {
        return vec![0, 0, 0, 0, 0];
    }
    let mut digits: VecDeque<i32> = VecDeque::new();
    while c > 0 {
        let rem: i32 = {
            let rem_temp = c % 3;
            c /= 3;
            if rem_temp == 2 {
                -1
            } else {
                rem_temp
            }
        };
        digits.push_front(rem);
    }
    //NOTE: Might wanna find a nicer way of doing this
    while digits.len() < 5 {
        digits.push_front(0);
    }
    digits.into_iter().collect()
}

/// Deserializes a convolution polynomial into the message it represents as a vector
/// of u8s
fn deserialize(ser_msg: ConvPoly) -> Vec<u8> {
    let coeffs = ser_msg.coeffs;
    let mut ret: Vec<u8> = Vec::new();
    for chunk in coeffs.chunks(5) {
        match out_of_ternary(chunk) {
            Some(c) => ret.push(c),
            None => (),
        }
    }
    ret
}

/// Takes a balanced ternary number in the form of an array and converts it to
/// a decimal u8 (aka a char)
/// Returns None if given a non valid char encoding
fn out_of_ternary(ser_ch: &[i32]) -> Option<u8> {
    println!("Running out of ternary on: {:?}", ser_ch);
    if ser_ch.len() != 5 {
        return None;
    }
    let mut ans = 0;
    // We know every balanced ternary number will be 5 indices, so here's a fun little
    // constant time deserialization :)
    ans += bal_tern_esc(ser_ch[4], 0);
    ans += bal_tern_esc(ser_ch[3], 1);
    ans += bal_tern_esc(ser_ch[2], 2);
    ans += bal_tern_esc(ser_ch[1], 3);
    ans += bal_tern_esc(ser_ch[0], 4);
    match u8::try_from(ans) {
        Ok(a) => Some(a),
        Err(_) => None,
    }
}

/// Takes an index from an array representing a balanced ternary number
/// and converts it to a decimal component of the decimal conversion,
>>>>>>> 2526a1e5
/// dependent on its position in the array and index value.
fn bal_tern_esc(n: i32, i: u32) -> i32 {
    if n == -1 {
        2 * 3_i32.pow(i)
    } else {
        n * 3_i32.pow(i)
    }
}

#[test]
fn test_ser_deser() {
    let msg = "hello guys this is alex";
    let ser_msg = {
        let msg_bytes = String::from(msg).as_bytes().to_vec();
        serialize(msg_bytes)
    };
    println!("Coeffs: {:?}", ser_msg.coeffs);
    let deser = deserialize(ser_msg);
    println!("deser: {}", String::from_utf8_lossy(&deser));
    assert_eq!(msg.as_bytes().to_vec(), deser);
    println!("characters in message: {}", msg.len());
}<|MERGE_RESOLUTION|>--- conflicted
+++ resolved
@@ -2,110 +2,11 @@
 use std::collections::VecDeque;
 
 // NTRU Parameters, derived by Tanish and Alex
-<<<<<<< HEAD
-const N: usize = 503;
-=======
 const N: u32 = 503;
->>>>>>> 2526a1e5
 const P: u32 = 3;
 const Q: u32 = 419;
 const D: u32 = 23;
 
-<<<<<<< HEAD
-pub fn encrypt(msg: Vec<u8>, k_pub: ConvolutionPolynomial) {}
-
-pub fn decrypt(enc_msg: ConvolutionPolynomial, k_priv: ConvolutionPolynomial) {}
-
-/// Takes in a plain message encoded in ASCII and returns a convolution polynomial with coefficients reperesenting that message
-fn serialize(plain_msg: Vec<u8>) -> ConvolutionPolynomial {
-    assert!(
-        plain_msg.len() * 5 <= N,
-        "serialize: Message cannot exceed N - 1 in length"
-    );
-    let digit_vec = {
-        let mut temp: Vec<i32> = Vec::new();
-        for c in plain_msg {
-            temp.extend(ternary(c.into()));
-        }
-        temp
-    };
-    ConvolutionPolynomial { coeffs: digit_vec }
-}
-
-#[test]
-fn test_ser() {
-    let msg_test = String::from("hello");
-    let msg_test_bytes = msg_test.as_bytes().to_vec();
-    println!("coeffs for test bytes: {:?}", serialize(msg_test_bytes.clone()).coeffs);
-    assert_eq!(serialize(msg_test_bytes).coeffs, vec![1, 0, -1, 1, -1, 1, 0, -1, 0, -1, 1, 1, 0, 0, 0, 1, 1, 0, 0, 0, 1, 1, 0, 1, 0]);
-}
-
-/// Converts a 32 bit integer to a balanced ternary representation in the form of a 5-integer array
-/// Max value is 242
-fn ternary(mut c: i32) -> Vec<i32> {
-    assert!(c < 242, "5-index ternary can encode at max a value of 242");
-    if c == 0 {
-        return vec![0, 0, 0, 0, 0]
-    }
-    let mut digits: VecDeque<i32> = VecDeque::new();
-    while c > 0 {
-        let rem: i32 = {
-            let rem_temp = c % 3;
-            c /= 3;
-            if rem_temp == 2 {
-                -1
-            } else {
-                rem_temp
-            }
-        };
-        digits.push_front(rem);
-    }
-    //NOTE: Might wanna find a nicer way of doing this
-    while digits.len() < 5 {
-        digits.push_front(0);
-    }
-    digits.into_iter().collect()
-}
-
-/// Deserializes a convolution polynomial into the message it represents as a vector
-/// of u8s
-fn deserialize(ser_msg: ConvolutionPolynomial) -> Vec<u8> {
-    let coeffs = ser_msg.coeffs;
-    let mut ret: Vec<u8> = Vec::new();
-    for chunk in coeffs.chunks(5) {
-        match out_of_ternary(chunk) {
-            Some(c) => ret.push(c),
-            None => ()
-        }
-    }
-    ret
-}
-
-/// Takes a balanced ternary number in the form of an array and converts it to
-/// a decimal u8 (aka a char)
-/// Returns None if given a non valid char encoding
-fn out_of_ternary(ser_ch: &[i32]) -> Option<u8> {
-    println!("Running out of ternary on: {:?}", ser_ch);
-    if ser_ch.len() != 5 {
-        return None
-    }
-    let mut ans = 0;
-    // We know every balanced ternary number will be 5 indices, so here's a fun little
-    // constant time deserialization :)
-    ans += bal_tern_esc(ser_ch[4], 0);
-    ans += bal_tern_esc(ser_ch[3], 1);
-    ans += bal_tern_esc(ser_ch[2], 2);
-    ans += bal_tern_esc(ser_ch[1], 3);
-    ans += bal_tern_esc(ser_ch[0], 4);
-    match u8::try_from(ans) {
-        Ok(a) => Some(a),
-        Err(_) => None
-    }
-} 
-
-/// Takes an index from an array representing a balanced ternary number
-/// and converts it to a decimal component of the decimal conversion, 
-=======
 pub fn encrypt(msg: Vec<u8>, k_pub: ConvPoly) {}
 
 pub fn decrypt(enc_msg: ConvPoly, k_priv: ConvPoly) {}
@@ -205,7 +106,6 @@
 
 /// Takes an index from an array representing a balanced ternary number
 /// and converts it to a decimal component of the decimal conversion,
->>>>>>> 2526a1e5
 /// dependent on its position in the array and index value.
 fn bal_tern_esc(n: i32, i: u32) -> i32 {
     if n == -1 {
